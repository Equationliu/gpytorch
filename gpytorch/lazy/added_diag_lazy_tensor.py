--- conflicted
+++ resolved
@@ -75,13 +75,6 @@
                 tensor, self._scaled_inv_diag_piv_chol_self, self._woodbury_cache,
                 self._scaled_inv_diag, self._inv_scale
             )
-<<<<<<< HEAD
-            lr_flipped = lr_flipped + torch.eye(n=lr_flipped.size(-2), dtype=lr_flipped.dtype, device=lr_flipped.device)
-            ld_one = lr_flipped.cholesky(upper=True).diagonal(dim1=-1, dim2=-2).log().sum(-1) * 2
-            ld_two = self._diag_tensor.diag().log().sum(-1)
-            self._precond_logdet_cache = ld_one + ld_two
-=======
             return res
->>>>>>> c67372b6
 
         return precondition_closure, self._precond_logdet_cache