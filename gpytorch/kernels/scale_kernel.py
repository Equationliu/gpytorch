#!/usr/bin/env python3

import torch
from .kernel import Kernel
from ..utils.transforms import _get_inv_param_transform
from torch.nn.functional import softplus
from ..lazy import delazify


class ScaleKernel(Kernel):
    r"""
    Decorates an existing kernel object with an output scale, i.e.

    .. math::

       \begin{equation*}
          K_{\text{scaled}} = \theta_\text{scale} K_{\text{orig}}
       \end{equation*}

    where :math:`\theta_\text{scale}` is the `outputscale` parameter.

    In batch-mode (i.e. when :math:`x_1` and :math:`x_2` are batches of input matrices), each
    batch of data can have its own `outputscale` parameter by setting the `batch_size`
    keyword argument to the appropriate number of batches.

    .. note::
        The :attr:`outputscale` parameter is parameterized on a log scale to constrain it to be positive.
        You can set a prior on this parameter using the :attr:`outputscale_prior` argument.

    Args:
        :attr:`base_kernel` (Kernel):
            The base kernel to be scaled.
        :attr:`batch_size` (int, optional):
            Set this if you want a separate outputscale for each batch of input data. It should be `b`
            if :attr:`x1` is a `b x n x d` tensor. Default: `1`
        :attr:`outputscale_prior` (Prior, optional): Set this if you want to apply a prior to the outputscale
            parameter.  Default: `None`
        :attr:`param_transform` (function, optional):
            Set this if you want to use something other than softplus to ensure positiveness of parameters.
        :attr:`inv_param_transform` (function, optional):
            Set this to allow setting parameters directly in transformed space and sampling from priors.
            Automatically inferred for common transformations such as torch.exp or torch.nn.functional.softplus.

    Attributes:
        :attr:`base_kernel` (Kernel):
            The kernel module to be scaled.
        :attr:`outputscale` (Tensor):
            The outputscale parameter. Size/shape of parameter depends on the :attr:`batch_size` arguments.

    Example:
        >>> x = torch.randn(10, 5)
        >>> base_covar_module = gpytorch.kernels.RBFKernel()
        >>> scaled_covar_module = gpytorch.kernels.ScaleKernel(base_covar_module)
        >>> covar = scaled_covar_module(x)  # Output: LazyTensor of size (10 x 10)
    """

    def __init__(
        self,
        base_kernel,
        batch_size=1,
        outputscale_prior=None,
        param_transform=softplus,
        inv_param_transform=None,
        **kwargs
    ):
        super(ScaleKernel, self).__init__(has_lengthscale=False, batch_size=batch_size)
        self.base_kernel = base_kernel
        self._param_transform = param_transform
        self._inv_param_transform = _get_inv_param_transform(param_transform, inv_param_transform)
        self.register_parameter(name="raw_outputscale", parameter=torch.nn.Parameter(torch.zeros(batch_size)))
        if outputscale_prior is not None:
            self.register_prior(
                "outputscale_prior", outputscale_prior, lambda: self.outputscale, lambda v: self._set_outputscale(v)
            )

    @property
    def outputscale(self):
        return self._param_transform(self.raw_outputscale)

    @outputscale.setter
    def outputscale(self, value):
        self._set_outputscale(value)

    def _set_outputscale(self, value):
        if not torch.is_tensor(value):
            value = torch.tensor(value)
        self.initialize(raw_outputscale=self._inv_param_transform(value))

    def forward(self, x1, x2, batch_dims=None, diag=False, **params):
        outputscales = self.outputscale
        if batch_dims == (0, 2) and outputscales.numel() > 1:
            outputscales = outputscales.unsqueeze(1).repeat(1, x1.size(-1)).view(-1)

<<<<<<< HEAD
        orig_output = self.base_kernel.forward(x1, x2, diag=diag, batch_dims=batch_dims, **params)
        outputscales = outputscales.view(-1, *([1] * (orig_output.dim() - 1)))
=======
        orig_output = self.base_kernel(x1, x2, diag=diag, batch_dims=batch_dims, **params)
        if torch.is_tensor(orig_output):
            outputscales = outputscales.view(-1, *([1] * (orig_output.dim() - 1)))
>>>>>>> c67372b6

        if diag:
            return delazify(orig_output) * outputscales
        return orig_output.mul(outputscales)

    def size(self, x1, x2):
        return self.base_kernel.size(x1, x2)<|MERGE_RESOLUTION|>--- conflicted
+++ resolved
@@ -91,14 +91,9 @@
         if batch_dims == (0, 2) and outputscales.numel() > 1:
             outputscales = outputscales.unsqueeze(1).repeat(1, x1.size(-1)).view(-1)
 
-<<<<<<< HEAD
-        orig_output = self.base_kernel.forward(x1, x2, diag=diag, batch_dims=batch_dims, **params)
-        outputscales = outputscales.view(-1, *([1] * (orig_output.dim() - 1)))
-=======
         orig_output = self.base_kernel(x1, x2, diag=diag, batch_dims=batch_dims, **params)
         if torch.is_tensor(orig_output):
             outputscales = outputscales.view(-1, *([1] * (orig_output.dim() - 1)))
->>>>>>> c67372b6
 
         if diag:
             return delazify(orig_output) * outputscales
