--- conflicted
+++ resolved
@@ -541,20 +541,6 @@
             vecs = torch.randn(*lazy_tensor.batch_shape, lazy_tensor.size(-1), 3, requires_grad=True)
             vecs_copy = vecs.clone().detach_().requires_grad_(True)
 
-<<<<<<< HEAD
-            with gpytorch.settings.num_trace_samples(128):
-                res_inv_quad, res_logdet = lazy_tensor.inv_quad_logdet(inv_quad_rhs=vecs, logdet=True)
-            res = res_inv_quad + res_logdet
-
-            actual_inv_quad = evaluated.inverse().matmul(vecs_copy).mul(vecs_copy).sum(-2).sum(-1)
-            actual_logdet = torch.cat(
-                [torch.logdet(flattened_evaluated[i]).unsqueeze(0) for i in range(lazy_tensor.batch_shape.numel())]
-            ).view(lazy_tensor.batch_shape)
-            actual = actual_inv_quad + actual_logdet
-
-            diff = (res - actual).abs() / actual.abs().clamp(1, math.inf)
-            self.assertLess(diff.max().item(), 15e-2)
-=======
         with gpytorch.settings.num_trace_samples(1024):
             res_inv_quad, res_logdet = lazy_tensor.inv_quad_logdet(inv_quad_rhs=vecs, logdet=True)
 
@@ -567,7 +553,6 @@
         diff_logdet = (res_logdet - actual_logdet).abs() / actual_logdet.abs().clamp(1, math.inf)
         self.assertLess(diff_invq.max().item(), 0.01)
         self.assertLess(diff_logdet.max().item(), 0.3)
->>>>>>> c67372b6
 
     def test_inv_quad_logdet_no_reduce(self):
         if not self.__class__.skip_slq_tests:
@@ -612,17 +597,6 @@
             actual = lazy_tensor.matmul(test_mat)
             self.assertLess(torch.norm(res - actual) / actual.norm(), 0.1)
 
-<<<<<<< HEAD
-    def test_root_inv_decomposition(self):
-        lazy_tensor = self.create_lazy_tensor()
-        root_approx = lazy_tensor.root_inv_decomposition()
-
-        test_mat = torch.randn(*lazy_tensor.batch_shape, lazy_tensor.size(-1), 5)
-
-        res = root_approx.matmul(test_mat)
-        actual = lazy_tensor.inv_matmul(test_mat)
-        self.assertLess(torch.norm(res - actual) / actual.norm(), 0.1)
-=======
         with gpytorch.settings.num_trace_samples(128):
             res_inv_quad, res_logdet = lazy_tensor.inv_quad_logdet(
                 inv_quad_rhs=vecs, logdet=True, reduce_inv_quad=False
@@ -637,7 +611,6 @@
         diff_logdet = (res_logdet - actual_logdet).abs() / res_logdet.abs().clamp(1, math.inf)
         self.assertLess(diff_invq.max().item(), 0.01)
         self.assertLess(diff_logdet.max().item(), 0.3)
->>>>>>> c67372b6
 
     def test_sample(self):
         if self.__class__.should_test_sample:
